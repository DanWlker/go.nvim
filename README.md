--- conflicted
+++ resolved
@@ -71,21 +71,12 @@
 ```
 ## Project setup
 
-<<<<<<< HEAD
-`go.nvim` allow you override your setup by a project file. Put `.gonvim` in your root folder. It is a small lua
-script and will be run durning go.setup(). The return value is used to override `go.nvim` setup. The sample project
-setup
-
-```lua
--- .gonvim project config
-=======
 `go.nvim` allow you override your setup by a project file. Put `.gonvim/init.lua` in your root folder. It is a small lua
 script and will be run durning go.setup(). The return value is used to override `go.nvim` setup. The sample project
 setup. You can check the youtube video [here](https://www.youtube.com/watch?v=XrxSUp0E9Qw) on how to use this feature.
 
 ```lua
 -- .gonvim/init.lua project config
->>>>>>> 669ad396
 vim.g.null_ls_disable = true
 
 return {
@@ -94,11 +85,7 @@
   fillstruct = "gopls",
   gofmt = "gofumpt", -- if set to gopls will use gopls format
   max_line_len = 120
-<<<<<<< HEAD
-  null_ls_document_formatting_disable = 'golines'
-=======
   null_ls_document_formatting_disable = true
->>>>>>> 669ad396
 }
 ```
 This will override your global `go.nvim` setup
@@ -120,11 +107,9 @@
 ![gotest](https://user-images.githubusercontent.com/1681295/143160335-b8046ffa-82cd-4d84-af3e-3b0dbb4c609e.png)
 
 Use:
-
 ```vim
 :GoTermClose
 ```
-
 To close the floating term.
 
 ## refactor gorename
@@ -179,9 +164,6 @@
 | GoFillSwitch | fill switch                                                   |
 | GoIfErr      | Add if err                                                    |
 | GoFixPlurals | change func foo(b int, a int, r int) -> func foo(b, a, r int) |
-
-![GoFixPlurals Youtube video](https://www.youtube.com/watch?v=IP67Gkb5-qA)
-
 
 ```go
 package foo
@@ -234,11 +216,11 @@
 
 | command                                       | Description                                                              |
 | --------------------------------------------- | ------------------------------------------------------------------------ |
-| GoMake                                        | async make, use with other commands                                                                   |
+| GoMake                                        | make                                                                     |
 | GoBuild                                       |                                                                          |
 | GoGenerate                                    |                                                                          |
 | GoRun                                         | e.g. GoRun equal to `go run .`; or `GoRun ./cmd` equal to `go run ./cmd` |
-| GoStop {job_id}                               | `stop the job started with GoRun`                                        |
+| GoStop {job_id}                               | `stop the job started with GoRun` |
 | GoTest                                        | go test ./...                                                            |
 | GoTest -c                                     | go test -c current_file_path                                             |
 | GoTest -tags=yourtags                         | go test ./... -tags=yourtags                                             |
@@ -277,18 +259,8 @@
 | GoAddExpTest [-parallel] | Add tests for exported funcs                            |
 | GoAddAllTest [-parallel] | Add tests for all funcs                                 |
 
-GoTestXXX Arugments
-
-| arguments                  | Description                                             |
-| ------------------------ | ------------------------------------------------------- |
-| -v               | verbose mode                      |
-| -c               | compile                           |
-| -t               | tags                              |
-| -b               | bench                             |
-| -F               | floaterm mode                     |
-
 Note: For GoTestXXX
-You can add available arguments e.g. `GoTest -tags=integration ./internal/web -bench=. -count=1 -`
+You can add avaliable arguments e.g. `GoTest -tags=integration ./internal/web -bench=. -count=1 -`
 
 ## GoDoc
 
@@ -313,11 +285,11 @@
 nvim-lsp support goimport by default. The plugin provided a new formatter, goline + gofumpt (stricter version of
 gofmt)
 
-| command               | Description                 |
-| --------------------- | --------------------------- |
-| GoFmt                 | goline + gofumpt            |
-| GoImport              | goline + goimport + gofumpt |
-| GoImport package_path | gopls add_import package    |
+| command  | Description                 |
+| -------- | --------------------------- |
+| GoFmt    | goline + gofumpt            |
+| GoImport | goline + goimport + gofumpt |
+| GoImport package_path | gopls add_import package |
 
 ## GoImpl
 
@@ -345,15 +317,15 @@
 | command          | Description                                      |
 | ---------------- | ------------------------------------------------ |
 | GoDebug          | start debug session                              |
-| GoDebug -t       | start debug session for go test file             |
-| GoDebug -R       | restart debug session for go test file           |
-| GoDebug -n       | start debug session for nearest go test function |
-| GoDebug -f       | same as GoDebug                                  |
-| GoDebug -p       | debug package                                    |
-| GoDebug -a       | attach to remote process                         |
-| GoDebug -s       | stop debug session and unmap debug keymap        |
-| GoBreakToggle    | GoDebug -b                                       |
-| GoBreakCondition | conditional break                                |
+| GoDebug -t     | start debug session for go test file             |
+| GoDebug -R  | restart debug session for go test file           |
+| GoDebug -n  | start debug session for nearest go test function |
+| GoDebug -f     | same as GoDebug                                  |
+| GoDebug -p     | debug package                                |
+| GoDebug -a     | attach to remote process                          |
+| GoDebug -s     | stop debug session and unmap debug keymap        |
+| GoBreakToggle    | GoDebug -b                                     |
+| GoBreakCondition | conditional break                              |
 
 ## Switch between go and test file
 
@@ -383,19 +355,13 @@
 // GoLintComplaining struct no more complaint ;P
 type GoLintComplaining struct{}
 ```
-| command          | Description                                             |
-| ---------------- | ------------------------------------------------------- |
-| GoCmt   | Add comment|
-
-## GoModTidy
-
-| command          | Description                                             |
-| ---------------- | ------------------------------------------------------- |
-| GoModInit   | run `go mod init` and restart gopls |
-| GoModTidy   | run `go mod tidy` and restart gopls |
-| GoModVendor | run `go mod vendor` and restart gopls             |
-
+
+## GoModeTidy
 run `go mod tidy` and restart gopls
+
+## GoModeVendor
+run `go mod vendor` and restart gopls
+
 
 ## LSP
 
@@ -405,7 +371,6 @@
 The lsp config in go.nvim has a none default setup and contains some improvement and I would suggest you to use.
 
 ## LSP cmp support
-
 The latest version enabled lsp snippets (and other setups) by default. In case you need flowing the setup from cmp
 README.md, please use flowing command:
 
@@ -481,9 +446,6 @@
 | GoDebug        | Start debugger, to debug test, run `GoDebug test`, to add addition args run `GoDebug arg1 arg2` |
 | GoDebugConfig  | Open launch.json file                                                                           |
 | GoBreakToggle  | toggle break point                                                                              |
-| GoBreakSave  | save all breakpoints to project file point                                                                              |
-| GoBreakLoad  | load all breakpoints from project file point                                                                              |
-| GoBreakToggle  | toggle break point                                                                              |
 | BreakCondition | conditional break point                                                                         |
 | ReplRun        | dap repl run_last                                                                               |
 | ReplToggle     | dap repl toggle                                                                                 |
@@ -529,8 +491,8 @@
   gofmt = 'gofumpt', --gofmt cmd,
   max_line_len = 120, -- max line length in goline format
   tag_transform = false, -- can be transform option("snakecase", "camelcase", etc) check gomodifytags for details and more options
-  gotests_template = "", -- sets gotests -template parameter (check gotests for details)
-  gotests_template_dir = "", -- sets gotests -template_dir parameter (check gotests for details)
+  test_template = '', -- g:go_nvim_tests_template  check gotests for details
+  test_template_dir = '', -- default to nil if not set; g:go_nvim_tests_template_dir  check gotests for details
   comment_placeholder = '' ,  -- comment_placeholder your cool placeholder e.g. ﳑ       
   icons = {breakpoint = '🧘', currentpos = '🏃'},  -- setup to `false` to disable icons setup
   verbose = false,  -- output loginf in messages
@@ -700,7 +662,7 @@
 
 require('go').setup({
   gopls_cmd = {install_root_dir .. '/go/gopls'},
-  fillstruct = 'gopls',
+  filstruct = 'gopls',
   dap_debug = true,
   dap_debug_gui = true
 })
